--- conflicted
+++ resolved
@@ -98,15 +98,9 @@
         );
         std.debug.print("Object file generated: {s}\n", .{filename});
 
-<<<<<<< HEAD
-        _ = analysis.LLVMVerifyModule(self.llvm_module, types.LLVMAbortProcessAction, &message);
-        std.debug.print("Verification output: {s}.\n", .{message});
-        core.LLVMDisposeMessage(message);
-=======
-        _ = analysis.LLVMVerifyModule(self.llvm_module, types.LLVMVerifierFailureAction.LLVMAbortProcessAction, &message.?);
+        _ = analysis.LLVMVerifyModule(self.llvm_module, types.LLVMAbortProcessAction, &message.?);
         // std.debug.print("Verification output: {any}.\n", .{message});
         // core.LLVMDisposeMessage(message);
->>>>>>> a6b7f27a
 
         // Clean up LLVM resources
         defer core.LLVMDisposeBuilder(self.builder);
@@ -172,7 +166,7 @@
             .PRIMARY_EXPRESSION => |primary_expression| {
                 std.debug.assert(primary_expression == .IDENTIFIER);
                 function = self.environment.get_variable(primary_expression.IDENTIFIER.name) orelse return CodeGenError.CompilationError;
-                if (core.LLVMGetValueKind(function.value) != types.LLVMValueKind.LLVMFunctionValueKind) {
+                if (core.LLVMGetValueKind(function.value) != types.LLVMFunctionValueKind) {
                     function.value = core.LLVMBuildLoad2(self.builder, core.LLVMPointerType(function.type, 0), function.value, "");
                 }
             },
@@ -430,22 +424,12 @@
                 const lhs_value = try self.generate_expression_value(exp.lhs, null);
                 const rhs_value = try self.generate_expression_value(exp.rhs, null);
 
-<<<<<<< HEAD
-                const cmp = core.LLVMBuildICmp(self.builder, types.LLVMIntEQ, lhs_value.value, rhs_value.value, "");
-
-                if (name != null) {
-                    const ptr = self.environment.get_variable(name.?) orelse unreachable;
-
-                    _ = core.LLVMBuildStore(self.builder, cmp, ptr.value);
-                    ptr.type = core.LLVMInt1Type();
-=======
-                const op = switch (exp.typ) {
-                    .EQ => types.LLVMIntPredicate.LLVMIntEQ,
-                    .LT => types.LLVMIntPredicate.LLVMIntSLT,
-                    .GT => types.LLVMIntPredicate.LLVMIntSGT,
+                const op: c_uint = switch (exp.typ) {
+                    .EQ => types.LLVMIntEQ,
+                    .LT => types.LLVMIntSLT,
+                    .GT => types.LLVMIntSGT,
                 };
                 const cmp = core.LLVMBuildICmp(self.builder, op, lhs_value.value, rhs_value.value, "");
->>>>>>> a6b7f27a
 
                 return self.generate_literal(cmp, core.LLVMInt1Type(), name);
             },
